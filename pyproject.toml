[tool.poetry]
name = "pantograph"
version = "0.2.19"
description = "A machine-to-machine interaction system for Lean"
authors = ["Leni Aniva <v@leni.sh>"]
license = "GPL-3"
readme = "README.md"

[tool.poetry.dependencies]
<<<<<<< HEAD
pexpect = "^4.9.0"
python = "^3.10"
=======
# vllm = "0.4.1"
numpy = "^1.26.4"
pexpect = "^4.9.0"
python = "^3.10"
sglang = "^0.1.16"
torch = "2.2.1"
>>>>>>> 02b56c93

[tool.poetry.build]
generate-setup-file = false
script = "build.py"

[tool.poetry.group.dev.dependencies]
# Experiment related dependencies here to not clutter the main project dependencies.
fire = "0.6.0"
notebook = "^7.2.1"
<<<<<<< HEAD
numpy = "^1.26.4"
openai = "^1.31.0"
sglang = "^0.1.16"
tenacity = "8.3.0"
tiktoken = "^0.7.0"
torch = "2.2.1"
wandb = "0.17.0"
# vllm = "0.4.1"
=======
openai = "^1.31.0"
tenacity = "8.3.0"
tiktoken = "^0.7.0"
wandb = "0.17.0"
>>>>>>> 02b56c93
termcolor = "^2.4.0"

[build-system]
requires = ["poetry-core"]
build-backend = "poetry.core.masonry.api"<|MERGE_RESOLUTION|>--- conflicted
+++ resolved
@@ -7,17 +7,8 @@
 readme = "README.md"
 
 [tool.poetry.dependencies]
-<<<<<<< HEAD
 pexpect = "^4.9.0"
 python = "^3.10"
-=======
-# vllm = "0.4.1"
-numpy = "^1.26.4"
-pexpect = "^4.9.0"
-python = "^3.10"
-sglang = "^0.1.16"
-torch = "2.2.1"
->>>>>>> 02b56c93
 
 [tool.poetry.build]
 generate-setup-file = false
@@ -27,7 +18,6 @@
 # Experiment related dependencies here to not clutter the main project dependencies.
 fire = "0.6.0"
 notebook = "^7.2.1"
-<<<<<<< HEAD
 numpy = "^1.26.4"
 openai = "^1.31.0"
 sglang = "^0.1.16"
@@ -35,14 +25,8 @@
 tiktoken = "^0.7.0"
 torch = "2.2.1"
 wandb = "0.17.0"
+termcolor = "^2.4.0"
 # vllm = "0.4.1"
-=======
-openai = "^1.31.0"
-tenacity = "8.3.0"
-tiktoken = "^0.7.0"
-wandb = "0.17.0"
->>>>>>> 02b56c93
-termcolor = "^2.4.0"
 
 [build-system]
 requires = ["poetry-core"]
